--- conflicted
+++ resolved
@@ -1,22 +1,15 @@
 check: fmt vet tidy test
 .PHONY: check
 
-<<<<<<< HEAD
 ci-lint:
 	@echo "==> running Go linter <=="
 	golangci-lint run --timeout 5m ./...
 .PHONY: ci-lint
-=======
-build:
-	@echo "==> building gh-models binary <=="
-	script/build
-.PHONY: build
 
 integration: build
 	@echo "==> running integration tests <=="
 	cd integration && go mod tidy && go test -v -timeout=5m
 .PHONY: integration
->>>>>>> 55632e77
 
 fmt:
 	@echo "==> running Go format <=="
