package run

import (
	"bufio"
	"errors"
	"fmt"
	"io"
	"os"
	"strconv"
	"strings"
	"time"

	"github.com/AlecAivazis/survey/v2"
	"github.com/briandowns/spinner"
	"github.com/cli/go-gh/v2/pkg/auth"
	"github.com/cli/go-gh/v2/pkg/term"
	"github.com/github/gh-models/internal/azure_models"
	"github.com/github/gh-models/internal/ux"
	"github.com/github/gh-models/pkg/util"
	"github.com/spf13/cobra"
	"github.com/spf13/pflag"
)

type ModelParameters struct {
	maxTokens   *int
	temperature *float64
	topP        *float64
}

func (mp *ModelParameters) FormatParameter(name string) string {
	switch name {
	case "max-tokens":
		if mp.maxTokens != nil {
			return strconv.Itoa(*mp.maxTokens)
		}

	case "temperature":
		if mp.temperature != nil {
			return fmt.Sprintf("%f", *mp.temperature)
		}

	case "top-p":
		if mp.topP != nil {
			return fmt.Sprintf("%f", *mp.topP)
		}
	}

	return "<not set>"
}

func (mp *ModelParameters) PopulateFromFlags(flags *pflag.FlagSet) error {
	maxTokensString, err := flags.GetString("max-tokens")
	if err != nil {
		return err
	}
	if maxTokensString != "" {
		maxTokens, err := strconv.Atoi(maxTokensString)
		if err != nil {
			return err
		}
		mp.maxTokens = azure_models.Ptr(maxTokens)
	}

	temperatureString, err := flags.GetString("temperature")
	if err != nil {
		return err
	}
	if temperatureString != "" {
		temperature, err := strconv.ParseFloat(temperatureString, 64)
		if err != nil {
			return err
		}
		mp.temperature = azure_models.Ptr(temperature)
	}

	topPString, err := flags.GetString("top-p")
	if err != nil {
		return err
	}
	if topPString != "" {
		topP, err := strconv.ParseFloat(topPString, 64)
		if err != nil {
			return err
		}
		mp.topP = azure_models.Ptr(topP)
	}

	return nil
}

func (mp *ModelParameters) SetParameterByName(name string, value string) error {
	switch name {
	case "max-tokens":
		maxTokens, err := strconv.Atoi(value)
		if err != nil {
			return err
		}
		mp.maxTokens = azure_models.Ptr(maxTokens)

	case "temperature":
		temperature, err := strconv.ParseFloat(value, 64)
		if err != nil {
			return err
		}
		mp.temperature = azure_models.Ptr(temperature)

	case "top-p":
		topP, err := strconv.ParseFloat(value, 64)
		if err != nil {
			return err
		}
		mp.topP = azure_models.Ptr(topP)

	default:
		return errors.New("unknown parameter '" + name + "'. Supported parameters: max-tokens, temperature, top-p")
	}

	return nil
}

func (mp *ModelParameters) UpdateRequest(req *azure_models.ChatCompletionOptions) {
	req.MaxTokens = mp.maxTokens
	req.Temperature = mp.temperature
	req.TopP = mp.topP
}

type Conversation struct {
	messages     []azure_models.ChatMessage
	systemPrompt string
}

func (c *Conversation) AddMessage(role azure_models.ChatMessageRole, content string) {
	c.messages = append(c.messages, azure_models.ChatMessage{
		Content: azure_models.Ptr(content),
		Role:    role,
	})
}

func (c *Conversation) GetMessages() []azure_models.ChatMessage {
	length := len(c.messages)
	if c.systemPrompt != "" {
		length++
	}

	messages := make([]azure_models.ChatMessage, length)
	startIndex := 0

	if c.systemPrompt != "" {
		messages[0] = azure_models.ChatMessage{
			Content: azure_models.Ptr(c.systemPrompt),
			Role:    azure_models.ChatMessageRoleSystem,
		}
		startIndex++
	}

	for i, message := range c.messages {
		messages[startIndex+i] = message
	}

	return messages
}

func (c *Conversation) Reset() {
	c.messages = nil
}

func isPipe(r io.Reader) bool {
	if f, ok := r.(*os.File); ok {
		stat, err := f.Stat()
		if err != nil {
			return false
		}
		if stat.Mode()&os.ModeNamedPipe != 0 {
			return true
		}
	}
	return false
}

func NewRunCommand() *cobra.Command {
	cmd := &cobra.Command{
		Use:   "run [model] [prompt]",
		Short: "Run inference with the specified model",
		Args:  cobra.ArbitraryArgs,
		RunE: func(cmd *cobra.Command, args []string) error {
			terminal := term.FromEnv()
			out := terminal.Out()
			errOut := terminal.ErrOut()

			token, _ := auth.TokenForHost("github.com")
			if token == "" {
				io.WriteString(out, "No GitHub token found. Please run 'gh auth login' to authenticate.\n")
				return nil
			}

			client := azure_models.NewClient(token)

			models, err := client.ListModels()
			if err != nil {
				return err
			}

			ux.SortModels(models)

			modelName := ""
			switch {
			case len(args) == 0:
				// Need to prompt for a model
				prompt := &survey.Select{
					Message: "Select a model:",
					Options: []string{},
				}

				for _, model := range models {
					if !ux.IsChatModel(model) {
						continue
					}
					prompt.Options = append(prompt.Options, model.FriendlyName)
				}

				err = survey.AskOne(prompt, &modelName, survey.WithPageSize(10))
				if err != nil {
					return err
				}

			case len(args) >= 1:
				modelName = args[0]
			}

<<<<<<< HEAD
			model, err := util.GetModelByName(modelName, models)
			if err != nil {
				return err
=======
			noMatchErrorMessage := "The specified model name is not found. Run 'gh models list' to see available models or 'gh models run' to select interactively."

			if modelName == "" {
				return errors.New(noMatchErrorMessage)
			}

			foundMatch := false
			for _, model := range models {
				if strings.EqualFold(model.FriendlyName, modelName) || strings.EqualFold(model.Name, modelName) {
					modelName = model.Name
					foundMatch = true
					break
				}
			}

			if !foundMatch {
				return errors.New(noMatchErrorMessage)
>>>>>>> a61ff9a7
			}
			modelName = model.Name

			initialPrompt := ""
			singleShot := false

			if len(args) > 1 {
				initialPrompt = strings.Join(args[1:], " ")
				singleShot = true
			}

			if isPipe(os.Stdin) {
				promptFromPipe, _ := io.ReadAll(os.Stdin)
				if len(promptFromPipe) > 0 {
					initialPrompt = initialPrompt + "\n" + string(promptFromPipe)
					singleShot = true
				}
			}

			systemPrompt, err := cmd.Flags().GetString("system-prompt")
			if err != nil {
				return err
			}

			conversation := Conversation{
				systemPrompt: systemPrompt,
			}

			mp := ModelParameters{}
			err = mp.PopulateFromFlags(cmd.Flags())
			if err != nil {
				return err
			}

			for {
				prompt := ""
				if initialPrompt != "" {
					prompt = initialPrompt
					initialPrompt = ""
				}

				if prompt == "" {
					fmt.Printf(">>> ")
					reader := bufio.NewReader(os.Stdin)
					prompt, err = reader.ReadString('\n')
					if err != nil {
						return err
					}
				}

				prompt = strings.TrimSpace(prompt)

				if prompt == "" {
					continue
				}

				if strings.HasPrefix(prompt, "/") {
					if prompt == "/bye" || prompt == "/exit" || prompt == "/quit" {
						break
					}

					if prompt == "/parameters" {
						io.WriteString(out, "Current parameters:\n")
						names := []string{"max-tokens", "temperature", "top-p"}
						for _, name := range names {
							io.WriteString(out, fmt.Sprintf("  %s: %s\n", name, mp.FormatParameter(name)))
						}
						io.WriteString(out, "\n")
						io.WriteString(out, "System Prompt:\n")
						if conversation.systemPrompt != "" {
							io.WriteString(out, "  "+conversation.systemPrompt+"\n")
						} else {
							io.WriteString(out, "  <not set>\n")
						}
						continue
					}

					if prompt == "/reset" || prompt == "/clear" {
						conversation.Reset()
						io.WriteString(out, "Reset chat history\n")
						continue
					}

					if strings.HasPrefix(prompt, "/set ") {
						parts := strings.Split(prompt, " ")
						if len(parts) == 3 {
							name := parts[1]
							value := parts[2]

							err := mp.SetParameterByName(name, value)
							if err != nil {
								io.WriteString(out, err.Error()+"\n")
								continue
							}

							io.WriteString(out, "Set "+name+" to "+value+"\n")
						} else {
							io.WriteString(out, "Invalid /set syntax. Usage: /set <name> <value>\n")
						}
						continue
					}

					if strings.HasPrefix(prompt, "/system-prompt ") {
						conversation.systemPrompt = strings.Trim(strings.TrimPrefix(prompt, "/system-prompt "), "\"")
						io.WriteString(out, "Updated system prompt\n")
						continue
					}

					if prompt == "/help" {
						io.WriteString(out, "Commands:\n")
						io.WriteString(out, "  /bye, /exit, /quit - Exit the chat\n")
						io.WriteString(out, "  /parameters - Show current model parameters\n")
						io.WriteString(out, "  /reset, /clear - Reset chat context\n")
						io.WriteString(out, "  /set <name> <value> - Set a model parameter\n")
						io.WriteString(out, "  /system-prompt <prompt> - Set the system prompt\n")
						io.WriteString(out, "  /help - Show this help message\n")
						continue
					}

					io.WriteString(out, "Unknown command '"+prompt+"'. See /help for supported commands.\n")
					continue
				}

				conversation.AddMessage(azure_models.ChatMessageRoleUser, prompt)

				req := azure_models.ChatCompletionOptions{
					Messages: conversation.GetMessages(),
					Model:    modelName,
				}

				mp.UpdateRequest(&req)

				sp := spinner.New(spinner.CharSets[14], 100*time.Millisecond, spinner.WithWriter(errOut))
				sp.Start()
				defer sp.Stop()

				resp, err := client.GetChatCompletionStream(req)
				if err != nil {
					return err
				}

				defer resp.Reader.Close()

				messageBuilder := strings.Builder{}

				for {
					completion, err := resp.Reader.Read()
					if err != nil {
						if errors.Is(err, io.EOF) {
							break
						}
						return err
					}

					sp.Stop()

					for _, choice := range completion.Choices {
						// Streamed responses from the OpenAI API have their data in `.Delta`, while
						// non-streamed responses use `.Message`, so let's support both
						if choice.Delta != nil && choice.Delta.Content != nil {
							content := choice.Delta.Content
							messageBuilder.WriteString(*content)
							io.WriteString(out, *content)
						} else if choice.Message != nil && choice.Message.Content != nil {
							content := choice.Message.Content
							messageBuilder.WriteString(*content)
							io.WriteString(out, *content)
						}

						// Introduce a small delay in between response tokens to better simulate a conversation
						if terminal.IsTerminalOutput() {
							time.Sleep(10 * time.Millisecond)
						}
					}
				}

				io.WriteString(out, "\n")
				messageBuilder.WriteString("\n")

				conversation.AddMessage(azure_models.ChatMessageRoleAssistant, messageBuilder.String())

				if singleShot {
					break
				}
			}

			return nil
		},
	}

	cmd.Flags().String("max-tokens", "", "Limit the maximum tokens for the model response.")
	cmd.Flags().String("temperature", "", "Controls randomness in the response, use lower to be more deterministic.")
	cmd.Flags().String("top-p", "", "Controls text diversity by selecting the most probable words until a set probability is reached.")
	cmd.Flags().String("system-prompt", "", "Prompt the system.")

	return cmd
}<|MERGE_RESOLUTION|>--- conflicted
+++ resolved
@@ -16,7 +16,6 @@
 	"github.com/cli/go-gh/v2/pkg/term"
 	"github.com/github/gh-models/internal/azure_models"
 	"github.com/github/gh-models/internal/ux"
-	"github.com/github/gh-models/pkg/util"
 	"github.com/spf13/cobra"
 	"github.com/spf13/pflag"
 )
@@ -227,11 +226,6 @@
 				modelName = args[0]
 			}
 
-<<<<<<< HEAD
-			model, err := util.GetModelByName(modelName, models)
-			if err != nil {
-				return err
-=======
 			noMatchErrorMessage := "The specified model name is not found. Run 'gh models list' to see available models or 'gh models run' to select interactively."
 
 			if modelName == "" {
@@ -249,9 +243,7 @@
 
 			if !foundMatch {
 				return errors.New(noMatchErrorMessage)
->>>>>>> a61ff9a7
-			}
-			modelName = model.Name
+			}
 
 			initialPrompt := ""
 			singleShot := false
